--- conflicted
+++ resolved
@@ -1,5 +1,4 @@
 [
-<<<<<<< HEAD
   {
     "url": "https://members.delphidigital.io/reports/elixir_-the-future-of-order-book-liquidity-part-ii-deusd",
     "title": "The Future of Order-Book Liquidity (Part II - deUSD)",
@@ -30,7 +29,4 @@
     "summary": "1. Delphi Digital and SecondLane collaborated, featuring Yan Liberman, Oleg Ivanov, and Omar-Shakeeb, to discuss secondary crypto market misconceptions, logistics, valuations, and regulations. It aims to educate the industry as part of a research series.\n\nRelevance: Understanding secondary market dynamics can inform Kaia's trading strategies and platform design.\n",
     "publicationDate": "MarketAPR 29, 2025"
   }
-=======
-  
->>>>>>> 089670ef
 ]